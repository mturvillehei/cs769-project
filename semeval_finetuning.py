import sys
import objsize
import torch
from transformers import AutoTokenizer, AutoModelForCausalLM, BitsAndBytesConfig
from transformers.tokenization_utils_base import AddedToken
from peft import LoraConfig, get_peft_model
from torch.utils.data import Dataset, DataLoader
import pandas as pd
import argparse
from tqdm import tqdm
import os
from datetime import datetime
import json
from huggingface_hub import login
import torch.nn.functional as F

class SEMEVALDataset(Dataset):
    def __init__(self, data_path, tokenizer, max_length=512, task=1, split='train'):
        # Load the SEMEVAL data based on task
        if task == 1:
            with open(os.path.join(data_path, 'training_set_task1.txt'), 'r', encoding='utf-8') as f:
                self.data = json.load(f)
        elif task == 2:
            with open(os.path.join(data_path, 'training_set_task2.txt'), 'r', encoding='utf-8') as f:
                self.data = json.load(f)
        else:
            raise ValueError(f"Unsupported task: {task}")
        
        # Add special tokens like in E2E code
        tokenizer.SPECIAL_TOKENS_ATTRIBUTES.append('text_tag')
        tokenizer.SPECIAL_TOKENS_ATTRIBUTES.append('tech_tag')
        tokenizer.add_special_tokens({
            'text_tag': AddedToken("<text>:", special=True),
            'tech_tag': AddedToken("<tech>:", special=True)
        })
        tokenizer._text_tag = '<text>:'
        tokenizer._tech_tag = '<tech>:'
        tokenizer.pad_token = tokenizer.eos_token

        self.tokenizer = tokenizer
        self.max_length = max_length
        self.split = split

        self.samples = []
        for item in self.data:
            if split == 'train':
                formatted_text = f"<text>: {item['text']} <tech>: {' , '.join(item['labels'])}"
            else:
                formatted_text = f"<text>: {item['text']} <tech>: "
            encoded = tokenizer(
                formatted_text,
                truncation=True,
                max_length=max_length,
                padding='max_length'
            )
            self.samples.append({
                'input_ids': encoded['input_ids'],
                'attention_mask': encoded['attention_mask'],
                'human_reference': item['labels']  # Keep original labels for evaluation
            })

    def __len__(self):
        return len(self.samples)
    
    def __getitem__(self, idx):
        sample = self.samples[idx]
        if self.split == "validation" or self.split == "test":
            return {
                "input_ids": torch.tensor(sample['input_ids']).squeeze(),
                "attention_mask": torch.tensor(sample['attention_mask']).squeeze(),
                "labels": sample['human_reference']
            }
        
        # For training, return the full sequence as both input and target
        return {
            'input_ids': torch.tensor(sample['input_ids']).squeeze(),
            'attention_mask': torch.tensor(sample['attention_mask']).squeeze(),
            'labels': torch.tensor(sample['input_ids']).squeeze()  # Same as input for causal LM
        }

def generate_text(model, tokenizer, text, num_tokens=100):
    # Format input like training data
    input_text = f"<text>: {text} <tech>:"
    tokens = tokenizer(input_text, return_tensors='pt')['input_ids'].to(model.device)

    # Get stop tokens
    stop_tokens = {
        tokenizer.eos_token_id,
        tokenizer.pad_token_id,
        tokenizer.convert_tokens_to_ids('.')
    }

    with torch.no_grad():
        # Using top-k sampling like in E2E code
        for _ in range(num_tokens):
            logits = model(tokens)[0]
            logits = logits[:, -1, :]
            probs = F.softmax(logits, dim=-1)
            top50probs, top50indices = torch.topk(probs, 50, dim=-1)
            ix = torch.multinomial(top50probs, 1)
            next_token = torch.gather(top50indices, -1, ix)
            tokens = torch.cat((tokens, next_token), dim=1)

            # Stop if we generate any stop token
            if next_token.item() in stop_tokens:
                break

    # Decode and extract techniques
    generated = tokenizer.decode(tokens[0], skip_special_tokens=False)
    try:
        techniques = generated.split("<tech>:")[1].strip()
        return techniques.split(" , ")
    except IndexError:
        print("Warning: Generated text did not contain <tech>: token")
        return []

def train(args):
    print("Setting up training...")
    
<<<<<<< HEAD
    # Configure model based on fine-tuning method
    if args.fine_tuning_method == "fft":
        # Full fine-tuning configuration
        model = AutoModelForCausalLM.from_pretrained(
            args.model_name,
            device_map="auto"
=======
    model = AutoModelForCausalLM.from_pretrained(
        args.model_name,
        quantization_config=nf4_config,
        attn_implementation='flash_attention_2',
    )

    # Configure LoRA or QLoRA
    print(f"Configuring {args.lora_type}...")
    if args.lora_type == "lora":
        lora_config = LoraConfig(
            r=args.rank,
            lora_alpha=args.alpha,
            target_modules=["q_proj", "v_proj"],
            lora_dropout=args.dropout,
            bias="none",
            task_type="CAUSAL_LM"
>>>>>>> 4d2775c3
        )
    elif args.fine_tuning_method in ["lora", "qlora"]:
        # Configure quantization for QLoRA
        if args.fine_tuning_method == "qlora":
            nf4_config = BitsAndBytesConfig(
                load_in_4bit=True,
                bnb_4bit_quant_type="nf4",
                bnb_4bit_use_double_quant=True,
                bnb_4bit_compute_dtype=torch.bfloat16
            )
            model = AutoModelForCausalLM.from_pretrained(
                args.model_name,
                quantization_config=nf4_config,
                attn_implementation='flash_attention_2'
            )
        else:
            # Standard LoRA without quantization
            model = AutoModelForCausalLM.from_pretrained(
                args.model_name,
                device_map="auto"
            )
        
        # Configure LoRA
        lora_config = LoraConfig(
            r=args.rank,
            lora_alpha=args.alpha,
            target_modules=["q_proj", "v_proj"] if args.fine_tuning_method == "lora" else ["q_proj", "v_proj", "fc1", "fc2"],
            lora_dropout=args.dropout,
            bias="none",
            task_type="CAUSAL_LM"
        )
<<<<<<< HEAD
        model = get_peft_model(model, lora_config)
    
=======
    else:
        raise ValueError(f"Invalid LoRA type: {args.lora_type}")


    model = get_peft_model(model, lora_config)
>>>>>>> 4d2775c3
        
    # Create training dataset
    print("Loading SEMEVAL dataset...")
    train_dataset = SEMEVALDataset(
        args.data_dir,
        tokenizer,
        max_length=args.max_length,
        task=args.task,
        split='train'
    )

    val_dataset = SEMEVALDataset(
        args.data_dir,
        tokenizer,
        max_length=args.max_length,
        task=args.task,
        split='validation'
    )
    
    train_loader = DataLoader(
        train_dataset,
        batch_size=args.batch_size,
        shuffle=True
    )
    
    val_loader = DataLoader(
        val_dataset,
        batch_size=args.batch_size,
        shuffle=False
    )
    model.config.pad_token_id = tokenizer.pad_token_id
    model.config.bos_token_id = tokenizer.bos_token_id
    model.config.eos_token_id = tokenizer.eos_token_id
    model.resize_token_embeddings(len(tokenizer))

    model.to('cuda')
    param_count = 0
    for n, p in model.named_parameters():
        if p.requires_grad:
            param_count += p.numel()
    print(f"Total params: {param_count}")

    # Training loop
    optimizer = torch.optim.AdamW(model.parameters(), lr=args.learning_rate)
    mem_consumption = []
    
    print("Starting training...")
    for epoch in range(args.epochs):
        model.train()
        total_loss = 0
        
        for step, batch in enumerate(tqdm(train_loader, desc=f"Epoch {epoch+1}/{args.epochs}")):
            optimizer.zero_grad()
            
            # Move all tensors to the same device as the model
            inputs = {
                'input_ids': batch['input_ids'].to('cuda'),
                'attention_mask': batch['attention_mask'].to('cuda'),
                'labels': batch['labels'].to('cuda')
            }

            # Forward pass - model will automatically calculate loss using labels
            outputs = model(input_ids=inputs['input_ids'], attention_mask=inputs['attention_mask'], labels=inputs['labels'])
            loss = outputs.loss
            if torch.cuda.is_available():
                torch.cuda.reset_peak_memory_stats()
            loss.backward()
            optimizer.step()
            
            total_loss += loss.item()

            if torch.cuda.is_available():
                gpu_max = torch.cuda.max_memory_allocated() / 1024 ** 3
                print("Backward: " + str(gpu_max))
                mem_consumption.append(gpu_max)
            # Generate sample output every 100 steps
            if step % 100 == 0:
                # Get input text up to the <tech>: token
                input_ids = batch['input_ids'][0]
                tech_token_pos = (input_ids == tokenizer.convert_tokens_to_ids("<tech>:")).nonzero()[0]
                input_text = tokenizer.decode(input_ids[:tech_token_pos+1], skip_special_tokens=True)

                print("\nSample generation:")
                print("Input:", input_text)
                print("Generated techniques:", generate_text(model, tokenizer, input_text))
                print("Actual techniques:", tokenizer.decode(batch['labels'][0], skip_special_tokens=True))
                print()

        avg_loss = total_loss / len(train_loader)
        print(f"Epoch {epoch+1} average loss: {avg_loss:.4f}")
        # Save checkpoint
        checkpoint_path = f"semeval_checkpoint_epoch{epoch+1}_{datetime.now().strftime('%Y%m%d_%H%M%S')}"
        model.save_pretrained(checkpoint_path)
        
        # Validation
        model.eval()
        val_loss = 0
        '''
        with torch.no_grad():
            for batch in tqdm(val_loader, desc="Validation"):
                inputs = {k: v.to(model.device) for k, v in batch.items()}
                outputs = model(**inputs)
                val_loss += outputs.loss.item()
        
        avg_val_loss = val_loss / len(val_loader)
        print(f"Validation loss: {avg_val_loss:.4f}"
        '''

def main():
    login(token='')
    parser = argparse.ArgumentParser(description="SEMEVAL Fine-tuning")
    parser.add_argument("--model-name", default="meta-llama/Llama-2-7b-hf")
    parser.add_argument("--data-dir", required=True, help="Path to SEMEVAL dataset directory")
    parser.add_argument("--lora-type", default="lora", choices=["fft", "lora", "qlora"], help="Type of LoRA to use (full finetuning, lora, or qlora)")
    parser.add_argument("--rank", type=int, default=8)
    parser.add_argument("--alpha", type=float, default=32)
    parser.add_argument("--dropout", type=float, default=0.05)
    parser.add_argument("--learning-rate", type=float, default=3e-4)
    parser.add_argument("--batch-size", type=int, default=8)
    parser.add_argument("--epochs", type=int, default=3)
    parser.add_argument("--max-length", type=int, default=512)  
    parser.add_argument("--task", type=int, default=1, choices=[1, 2], help="SEMEVAL subtask (1 or 2)")
    
    args = parser.parse_args()
    
    # Verify data directory exists
    if not os.path.exists(args.data_dir):
        raise ValueError(f"Data directory {args.data_dir} does not exist")
    
    train(args)

if __name__ == "__main__":
    main()<|MERGE_RESOLUTION|>--- conflicted
+++ resolved
@@ -116,55 +116,28 @@
 
 def train(args):
     print("Setting up training...")
-    
-<<<<<<< HEAD
-    # Configure model based on fine-tuning method
-    if args.fine_tuning_method == "fft":
-        # Full fine-tuning configuration
-        model = AutoModelForCausalLM.from_pretrained(
-            args.model_name,
-            device_map="auto"
-=======
+    # Configure quantization
+    nf4_config = BitsAndBytesConfig(
+        load_in_4bit=True,
+        bnb_4bit_quant_type="nf4",
+        bnb_4bit_use_double_quant=True,
+        bnb_4bit_compute_dtype=torch.bfloat16
+    )
+
+    # Load model and tokenizer
+    print(f"Loading model {args.model_name}...")
+    tokenizer = AutoTokenizer.from_pretrained(args.model_name)
+    tokenizer.pad_token = tokenizer.eos_token
+    
     model = AutoModelForCausalLM.from_pretrained(
         args.model_name,
         quantization_config=nf4_config,
-        attn_implementation='flash_attention_2',
+        attn_implementation='flash_attention_2'
     )
 
     # Configure LoRA or QLoRA
     print(f"Configuring {args.lora_type}...")
     if args.lora_type == "lora":
-        lora_config = LoraConfig(
-            r=args.rank,
-            lora_alpha=args.alpha,
-            target_modules=["q_proj", "v_proj"],
-            lora_dropout=args.dropout,
-            bias="none",
-            task_type="CAUSAL_LM"
->>>>>>> 4d2775c3
-        )
-    elif args.fine_tuning_method in ["lora", "qlora"]:
-        # Configure quantization for QLoRA
-        if args.fine_tuning_method == "qlora":
-            nf4_config = BitsAndBytesConfig(
-                load_in_4bit=True,
-                bnb_4bit_quant_type="nf4",
-                bnb_4bit_use_double_quant=True,
-                bnb_4bit_compute_dtype=torch.bfloat16
-            )
-            model = AutoModelForCausalLM.from_pretrained(
-                args.model_name,
-                quantization_config=nf4_config,
-                attn_implementation='flash_attention_2'
-            )
-        else:
-            # Standard LoRA without quantization
-            model = AutoModelForCausalLM.from_pretrained(
-                args.model_name,
-                device_map="auto"
-            )
-        
-        # Configure LoRA
         lora_config = LoraConfig(
             r=args.rank,
             lora_alpha=args.alpha,
@@ -173,16 +146,11 @@
             bias="none",
             task_type="CAUSAL_LM"
         )
-<<<<<<< HEAD
-        model = get_peft_model(model, lora_config)
-    
-=======
     else:
         raise ValueError(f"Invalid LoRA type: {args.lora_type}")
 
-
     model = get_peft_model(model, lora_config)
->>>>>>> 4d2775c3
+    
         
     # Create training dataset
     print("Loading SEMEVAL dataset...")
