<<<<<<< HEAD
# Accessible Finetuning for Semantic Evaluation

To run this repo and replicate the four results that we focused on in the writeup
(Llama 3.2 B FFT,LoRA,QLoRA, and Llama 2-7B QLoRA), all that needs to be done is run the script 
"semeval.sh". To evaluate these results, run "evaluate_semeval.sh".

NOTE

In order to access the Huggingface models from Meta, you need a token! Put a valid token
in line 285 in semeval_finetuning.py. You need access to the Llama 2 and
Llama 3.2 repositories.
=======
# cs769-project
Team ID - 7

# SEMEVAL Fine-tuning with LoRA/QLoRA

This repository contains code for fine-tuning and evaluating language models on the SEMEVAL 2021 Task 6 dataset using LoRA and QLoRA approaches.

## Order of Operations

1. Test QLoRA setup (`qllama_test.py`)
2. Initialize and save model (`init_model.py`)
3. Fine-tune on SEMEVAL data (`semeval_finetuning.py`)
4. Evaluate results (`evaluate_semeval.py`, `model_evaluation.py`)

## Scripts

### qllama_test.py
Quick validation script to test QLoRA configuration.

Arguments:
- `--model`: Model name/path (default: meta-llama/Llama-2-7b-hf)
- `--rank`, `-r`: LoRA rank (default: 8)
- `--alpha`, `-a`: LoRA alpha (default: 32)
- `--dropout`: LoRA dropout (default: 0.05)
- `--test-input`: Test input text

### init_model.py
Initializes and saves the quantized model and LoRA adapters.

Key operations:
- Loads and quantizes base model
- Configures LoRA
- Saves quantized model and adapter weights

### semeval_finetuning.py
Main fine-tuning script for SEMEVAL task.

Arguments:
- `--model-name`: Model to fine-tune
- `--data-dir`: Path to SEMEVAL dataset
- `--batch-size`: Training batch size (default: 8)
- `--epochs`: Number of training epochs (default: 3)
- `--task`: SEMEVAL subtask (1 or 2)
- `--lora-type`: Type of fine-tuning (lora/qlora)

### evaluate_semeval.py
Evaluates model performance on SEMEVAL task.

Arguments:
- `--model-name`: Path to fine-tuned model
- `--data-dir`: Path to SEMEVAL dataset
- `--task`: SEMEVAL subtask (1 or 2)
- `--adapter-path`: Path to adapter configuration
- `--max-length`: Maximum sequence length (default: 256)

### model_evaluation.py
General model evaluation script supporting multiple evaluation approaches.

Arguments:
- `--base-model`: Base model to evaluate
- `--lora-adapter`: Path to LoRA adapter (optional)
- `--qlora-adapter`: Path to QLoRA adapter (optional)
- `--dataset`: Dataset name
- `--max-length`: Maximum sequence length
- `--num-beams`: Number of beams for generation
- `--eval-samples`: Number of samples to evaluate
- `--batch-size`: Evaluation batch size

## Example Usage

```bash
# 1. Test QLoRA setup
python qllama_test.py --model meta-llama/Llama-2-7b-hf --rank 8 --alpha 32

# 2. Fine-tune on SEMEVAL
python semeval_finetuning.py --model-name meta-llama/Llama-2-7b-hf --data-dir ./data/SEMEVAL-2021-task6-corpus/data --batch-size 8 --epochs 3 --task 1 --lora-type qlora

# 3. Evaluate results
python evaluate_semeval.py --model-name ./semeval_finetuning --data-dir ./data/SEMEVAL-2021-task6-corpus/data --task 1 --adapter-path ./semeval_finetuning/adapter_config.json --max-length 256
```
>>>>>>> 8966bc9b
<|MERGE_RESOLUTION|>--- conflicted
+++ resolved
@@ -1,4 +1,3 @@
-<<<<<<< HEAD
 # Accessible Finetuning for Semantic Evaluation
 
 To run this repo and replicate the four results that we focused on in the writeup
@@ -10,9 +9,7 @@
 In order to access the Huggingface models from Meta, you need a token! Put a valid token
 in line 285 in semeval_finetuning.py. You need access to the Llama 2 and
 Llama 3.2 repositories.
-=======
-# cs769-project
-Team ID - 7
+
 
 # SEMEVAL Fine-tuning with LoRA/QLoRA
 
@@ -90,5 +87,4 @@
 
 # 3. Evaluate results
 python evaluate_semeval.py --model-name ./semeval_finetuning --data-dir ./data/SEMEVAL-2021-task6-corpus/data --task 1 --adapter-path ./semeval_finetuning/adapter_config.json --max-length 256
-```
->>>>>>> 8966bc9b
+```